--- conflicted
+++ resolved
@@ -30,10 +30,7 @@
         self.transform = params.get("transform_class", None)(transform_params)
         # Create statistics
         self.stats = params.get("statistics", None)
-<<<<<<< HEAD
-=======
         self.base_table_stats = params.get("base_table_stats", True)
->>>>>>> 553aa971
         self.last_empty = ""
 
     def process_table(self, f_name: str) -> None:
