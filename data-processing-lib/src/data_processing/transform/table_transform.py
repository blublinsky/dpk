--- conflicted
+++ resolved
@@ -11,18 +11,8 @@
 
     def __init__(self, config: dict[str, Any]):
         """
-<<<<<<< HEAD
-        This is defined so that sub-classes can expect to receive a dictionary of configuration
-        information when created.  Currently the Ray work is expected to provide these from the CLI args
-        a defined by the associated configuration class.
-        param config: dictionary of configuration information used to control the operation of the transform.
-        """
-        pass
-=======
         Initialize based on the dictionary of configuration information.
         """
-        self.config = config
->>>>>>> 89e105f6
 
     def transform(self, table: pa.Table) -> tuple[list[pa.Table], dict[str, Any]]:
         """
