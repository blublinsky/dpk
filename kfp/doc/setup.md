--- conflicted
+++ resolved
@@ -97,11 +97,7 @@
 
 You can install the software from their repositories, or you can use our installation scripts.
 
-<<<<<<< HEAD
-If your local kubectl is configured to connect to the external cluster do the following from this main directory:
-=======
 Once your local kubectl is configured to connect to the external cluster do the following:
->>>>>>> 76293fab
 ```bash
 export EXTERNAL_CLUSTER=1
 make -C scripts/k8s-setup setup
