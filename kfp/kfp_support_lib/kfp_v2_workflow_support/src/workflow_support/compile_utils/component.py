--- conflicted
+++ resolved
@@ -58,14 +58,9 @@
         """
 
         if prefix is not None:
-<<<<<<< HEAD
             for secret_key, _ in env2key.items():
                 env_name = env2key.pop(secret_key)
                 env_name = f"{prefix}_{env_name}"
                 env2key[secret_key] = env_name
-        kubernetes.use_secret_as_env(task=task, secret_name='s3-secret', secret_key_to_env=env2key)
-=======
-            for env_name, _ in env2key.items():
-                env2key[prefix + "_" + env_name] = env2key.pop(env_name)
-        kubernetes.use_secret_as_env(task=task, secret_name="s3-secret", secret_key_to_env=env2key)
->>>>>>> 683e2043
+        # FIXME: see https://github.com/kubeflow/pipelines/issues/10914
+        kubernetes.use_secret_as_env(task=task, secret_name='s3-secret', secret_key_to_env=env2key)