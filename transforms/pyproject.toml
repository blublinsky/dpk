[project]
name = "data_prep_toolkit_transforms"
<<<<<<< HEAD
version = "1.0.1.dev0"
=======
version = "0.2.3.dev1"
>>>>>>> 6866f784
requires-python = ">=3.10,<3.13"
keywords = ["transforms", "data preprocessing", "data preparation", "llm", "generative", "ai", "fine-tuning", "llmapps" ]
description = "Data Preparation Toolkit Transforms using Ray"
license = {text = "Apache-2.0"}
readme = {file = "README-list.md", content-type = "text/markdown"}
authors = [
    { name = "Maroun Touma", email = "touma@us.ibm.com" },
]
dynamic = ["dependencies","optional-dependencies"]

[build-system]
requires = ["setuptools>=68.0.0", "wheel", "setuptools_scm[toml]>=7.1.0"]
build-backend = "setuptools.build_meta"


[tool.setuptools.dynamic.dependencies]
file = ["requirements.txt"]

[tool.setuptools.dynamic.optional-dependencies]
dev = { file = ["requirements-dev.txt"]}
ray = { file = ["requirements-ray.txt"]}
all = { file = [
"code/proglang_select/python/requirements.txt",
"code/header_cleanser/python/requirements.txt",
"code/license_select/python/requirements.txt",
"code/code_quality/python/requirements.txt",
"code/code2parquet/python/requirements.txt",

"language/doc_quality/python/requirements.txt",
"language/doc_chunk/requirements.txt",
##### Cannot have html2parquet until we solve
## docling-ibm-models 1.1.7 depends on lxml<5.0.0 and >=4.9.1
## trafilatura 1.12.0 depends on lxml>=5.2.2; platform_system != "Darwin" or python_version > "3.8"
## "language/html2parquet/python/requirements.txt",
##### pii_redactor seem to be failing UT
## "language/pii_redactor/python/requirements.txt",
"language/lang_id/python/requirements.txt",
"language/text_encoder/requirements.txt",
"language/pdf2parquet/python/requirements.txt",

"universal/hap/python/requirements.txt",
"universal/tokenization/python/requirements.txt",
"universal/ededup/python/requirements.txt",
"universal/fdedup/python/requirements.txt",
"universal/profiler/python/requirements.txt",
"universal/doc_id/python/requirements.txt",
"universal/filter/python/requirements.txt",
"universal/resize/python/requirements.txt",
"universal/web2parquet/requirements.txt"
]}

# pyproject.toml must be in a parent and cannot be in sibling
# i.e. Cannot access '../code/proglang_select/python/..

proglang_select = { file = ["code/proglang_select/python/requirements.txt"]} 
header_cleanser = {file =  ["code/header_cleanser/python/requirements.txt"]}
license_select = { file = ["code/license_select/python/requirements.txt"]} 
code_quality = { file = ["code/code_quality/python/requirements.txt"]} 
code2parquet = {file =  ["code/code2parquet/python/requirements.txt"]}

doc_quality = { file = ["language/doc_quality/python/requirements.txt"]} 
doc_chunk = { file = ["language/doc_chunk/requirements.txt"]} 
html2parquet = { file = ["language/html2parquet/python/requirements.txt"]} 
pii_redactor = { file = ["language/pii_redactor/python/requirements.txt"]} 
lang_id = { file = ["language/lang_id/python/requirements.txt"]} 
text_encoder = { file = ["language/text_encoder/requirements.txt"]} 
pdf2parquet = { file = ["language/pdf2parquet/python/requirements.txt"]} 

hap = { file = ["universal/hap/python/requirements.txt"]} 
tokenization = { file = ["universal/tokenization/python/requirements.txt"]} 
ededup = { file = ["universal/ededup/python/requirements.txt"]} 
fdedup = { file = ["universal/fdedup/python/requirements.txt"]} 
profiler = { file = ["universal/profiler/python/requirements.txt"]} 
doc_id = { file = ["universal/doc_id/python/requirements.txt"]} 
filter = { file = ["universal/filter/python/requirements.txt"]} 
resize = { file = ["universal/resize/python/requirements.txt"]} 
web2parquet = { file = ["universal/web2parquet/requirements.txt"]}

# Does not seem to work for our custom layout
# copy all files to a single src and let automatic discovery find them

#[tool.setuptools.package-data]
#"*" = ["*.txt"]

# To include this, comment out the package.find section, 
# uncomment the package-dir section and rerun the build 
# while keeping the build folder from previous run
#[tool.setuptools.package-dir]
#dpk_pdf2parquet = "language/html2parquet/dpk_pdf2parquet"
#dpk_doc_chunck = "universal/doc_chunck/dpk_doc_chunk"
#dpk_text_encoder = "language/text_encoder/dpk_text_encoder"
#dpk_html2parquet = "language/html2parquet/dpk_html2parquet"
#dpk_web2parquet = "universal/web2parquet/dpk_web2parquet"

[tool.pytest.ini_options]
# Currently we use low coverage since we have to run tests separately (see makefile)
#addopts = "--cov --cov-report term-missing --cov-fail-under 25"
markers = ["unit: unit tests", "integration: integration tests"]






<|MERGE_RESOLUTION|>--- conflicted
+++ resolved
@@ -1,10 +1,6 @@
 [project]
 name = "data_prep_toolkit_transforms"
-<<<<<<< HEAD
-version = "1.0.1.dev0"
-=======
 version = "0.2.3.dev1"
->>>>>>> 6866f784
 requires-python = ">=3.10,<3.13"
 keywords = ["transforms", "data preprocessing", "data preparation", "llm", "generative", "ai", "fine-tuning", "llmapps" ]
 description = "Data Preparation Toolkit Transforms using Ray"
