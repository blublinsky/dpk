<<<<<<< HEAD
# Ingest PDF to Parquet

This tranforms iterate through document files or zip of files and generates parquet files
containing the converted document in Markdown or JSON format.

The PDF conversion is using the [Docling package](https://github.com/DS4SD/docling).
The Docling configuration in DPK is tuned for best results when running large batch ingestions.
For more details on the multiple configuration options, please refer to the official [Docling documentation](https://ds4sd.github.io/docling/).

This transform supports the following input formats:

- PDF documents
- DOCX documents
- PPTX presentations
- Image files (png, jpeg, etc)
- HTML pages
- Markdown documents
- ASCII Docs documents


## Output format

The output format will contain all the columns of the metadata CSV file,
with the addition of the following columns

```jsonc
{
    "source_filename": "string",  // the basename of the source archive or file
    "filename": "string",         // the basename of the PDF file
    "contents": "string",         // the content of the PDF
    "document_id": "string",      // the document id, a random uuid4 
    "document_hash": "string",    // the document hash of the input content 
    "ext": "string",              // the detected file extension
    "hash": "string",             // the hash of the `contents` column
    "size": "string",             // the size of `contents`
    "date_acquired": "date",      // the date when the transform was executing
    "num_pages": "number",        // number of pages in the PDF
    "num_tables": "number",       // number of tables in the PDF
    "num_doc_elements": "number", // number of document elements in the PDF
    "pdf_convert_time": "float",  // time taken to convert the document in seconds
}
```


## Parameters

The transform can be initialized with the following parameters.

| Parameter  | Default  | Description  |
|------------|----------|--------------|
| `batch_size`                 | -1 | Number of documents to be saved in the same result table. A value of -1 will generate one result file for each input file. |
| `artifacts_path`             | <unset> | Path where to Docling models artifacts are located, if unset they will be downloaded and fetched from the [HF_HUB_CACHE](https://huggingface.co/docs/huggingface_hub/en/guides/manage-cache) folder. |
| `contents_type`         | `text/markdown`        | The output type for the `contents` column. Valid types are `text/markdown`, `text/plain` and `application/json`. |
| `do_table_structure`         | `True`        | If true, detected tables will be processed with the table structure model. |
| `do_ocr`                     | `True`        | If true, optical character recognition (OCR) will be used to read the content of bitmap parts of the document. |
| `ocr_engine`                 | `easyocr`     | The OCR engine to use. Valid values are `easyocr`, `tesseract`, `tesseract_cli`. |
| `bitmap_area_threshold`      | `0.05`        | Threshold for running OCR on bitmap figures embedded in document. The threshold is computed as the fraction of the area covered by the bitmap, compared to the whole page area. |
| `pdf_backend`                | `dlparse_v2`  | The PDF backend to use. Valid values are `dlparse_v2`, `dlparse_v1`, `pypdfium2`. |
| `double_precision`           | `8`           | If set, all floating points (e.g. bounding boxes) are rounded to this precision. For tests it is advised to use 0. |

When invoking the CLI, the parameters must be set as `--pdf2parquet_<name>`, e.g. `--pdf2parquet_do_ocr=true`.


# PDF2PARQUET Ray Transform 

This module implements the ray version of the [pdf2parquet transform](../python/).


## Prometheus metrics

The transform will produce the following statsd metrics:

| metric name                      | Description                                                      |
|----------------------------------|------------------------------------------------------------------|
| worker_pdf_doc_count             | Number of PDF documents converted by the worker                  |
| worker_pdf_pages_count           | Number of PDF pages converted by the worker                      |
| worker_pdf_page_avg_convert_time | Average time for converting a single PDF page on each worker     |
| worker_pdf_convert_time          | Time spent converting a single document                          |

=======
# Pdf2Parquet Transform 


The Pdf2Parquet transforms iterate through PDF, Docx, Pptx, Images files or zip of files and generates parquet files
containing the converted document in Markdown or JSON format.

The conversion is using the [Docling package](https://github.com/DS4SD/docling).
>>>>>>> 5a018e6e

## Credits

The PDF document conversion is developed by the AI for Knowledge group in IBM Research Zurich.
The main package is [Docling](https://github.com/DS4SD/docling).
<|MERGE_RESOLUTION|>--- conflicted
+++ resolved
@@ -1,12 +1,22 @@
-<<<<<<< HEAD
-# Ingest PDF to Parquet
-
-This tranforms iterate through document files or zip of files and generates parquet files
+# Pdf2Parquet Transform 
+
+The Pdf2Parquet transforms iterate through PDF, Docx, Pptx, Images files or zip of files and generates parquet files
 containing the converted document in Markdown or JSON format.
 
-The PDF conversion is using the [Docling package](https://github.com/DS4SD/docling).
-The Docling configuration in DPK is tuned for best results when running large batch ingestions.
-For more details on the multiple configuration options, please refer to the official [Docling documentation](https://ds4sd.github.io/docling/).
+The conversion is using the [Docling package](https://github.com/DS4SD/docling).
+
+Please see the set of
+[transform project conventions](../../../README.md#transform-project-conventions)
+for details on general project conventions, transform configuration,
+testing and IDE set up.
+
+
+## Contributors
+
+- Michele Dolfi (dol@zurich.ibm.com)
+
+
+## Input files
 
 This transform supports the following input formats:
 
@@ -18,37 +28,38 @@
 - Markdown documents
 - ASCII Docs documents
 
+The input documents can be provided in a folder structure, or as a zip archive.
+Please see the configuration section for specifying the input files.
+
 
 ## Output format
 
-The output format will contain all the columns of the metadata CSV file,
-with the addition of the following columns
-
-```jsonc
-{
-    "source_filename": "string",  // the basename of the source archive or file
-    "filename": "string",         // the basename of the PDF file
-    "contents": "string",         // the content of the PDF
-    "document_id": "string",      // the document id, a random uuid4 
-    "document_hash": "string",    // the document hash of the input content 
-    "ext": "string",              // the detected file extension
-    "hash": "string",             // the hash of the `contents` column
-    "size": "string",             // the size of `contents`
-    "date_acquired": "date",      // the date when the transform was executing
-    "num_pages": "number",        // number of pages in the PDF
-    "num_tables": "number",       // number of tables in the PDF
-    "num_doc_elements": "number", // number of document elements in the PDF
-    "pdf_convert_time": "float",  // time taken to convert the document in seconds
-}
-```
-
-
-## Parameters
+The output table will contain following columns
+
+| output column name | data type | description |
+|-|-|-|
+| source_filename | string | the basename of the source archive or file |
+| filename | string | the basename of the PDF file |
+| contents | string | the content of the PDF |
+| document_id | string | the document id, a random uuid4  |
+| document_hash | string | the document hash of the input content |
+| ext | string | the detected file extension |
+| hash | string | the hash of the `contents` column |
+| size | string | the size of `contents` |
+| date_acquired | date | the date when the transform was executing |
+| num_pages | number | number of pages in the PDF |
+| num_tables | number | number of tables in the PDF |
+| num_doc_elements | number | number of document elements in the PDF |
+| pdf_convert_time | float | time taken to convert the document in seconds |
+
+
+## Configuration
 
 The transform can be initialized with the following parameters.
 
 | Parameter  | Default  | Description  |
 |------------|----------|--------------|
+| `data_files_to_use`          | - | The files extensions to be considered when running the transform. Example value `['.pdf','.docx','.pptx','.zip']`. For all the supported input formats, see the section above. |
 | `batch_size`                 | -1 | Number of documents to be saved in the same result table. A value of -1 will generate one result file for each input file. |
 | `artifacts_path`             | <unset> | Path where to Docling models artifacts are located, if unset they will be downloaded and fetched from the [HF_HUB_CACHE](https://huggingface.co/docs/huggingface_hub/en/guides/manage-cache) folder. |
 | `contents_type`         | `text/markdown`        | The output type for the `contents` column. Valid types are `text/markdown`, `text/plain` and `application/json`. |
@@ -59,12 +70,121 @@
 | `pdf_backend`                | `dlparse_v2`  | The PDF backend to use. Valid values are `dlparse_v2`, `dlparse_v1`, `pypdfium2`. |
 | `double_precision`           | `8`           | If set, all floating points (e.g. bounding boxes) are rounded to this precision. For tests it is advised to use 0. |
 
+
+Example
+
+```py
+{
+    "data_files_to_use": ast.literal_eval("['.pdf','.docx','.pptx','.zip']"),
+    "contents_type": "application/json",
+    "do_ocr": True,
+}
+```
+
+
+## Usage
+
+### Launched Command Line Options 
+
 When invoking the CLI, the parameters must be set as `--pdf2parquet_<name>`, e.g. `--pdf2parquet_do_ocr=true`.
 
 
-# PDF2PARQUET Ray Transform 
+### Running the samples
+To run the samples, use the following `make` targets
+
+* `run-cli-sample` - runs src/pdf2parquet_transform_python.py using command line args
+* `run-local-sample` - runs src/pdf2parquet_local.py
+* `run-local-python-sample` - runs src/pdf2parquet_local_python.py
+
+These targets will activate the virtual environment and set up any configuration needed.
+Use the `-n` option of `make` to see the detail of what is done to run the sample.
+
+For example, 
+```shell
+make run-local-python-sample
+...
+```
+Then 
+```shell
+ls output
+```
+To see results of the transform.
+
+
+### Code example
+
+TBD (link to the notebook will be provided)
+
+See the sample script [src/pdf2parquet_local_python.py](src/pdf2parquet_local_python.py).
+
+
+### Transforming data using the transform image
+
+To use the transform image to transform your data, please refer to the 
+[running images quickstart](../../../../doc/quick-start/run-transform-image.md),
+substituting the name of this transform image and runtime as appropriate.
+
+## Testing
+
+Following [the testing strategy of data-processing-lib](../../../../data-processing-lib/doc/transform-testing.md)
+
+Currently we have:
+- [Unit test](transforms/language/pdf2parquet/python/test/test_pdf2parquet_python.py)
+- [Integration test](transforms/language/pdf2parquet/python/test/test_pdf2parquet.py)
+
+
+
+
+# Pdf2parquet Ray Transform 
 
 This module implements the ray version of the [pdf2parquet transform](../python/).
+
+
+## Summary 
+This project wraps the [Ingest PDF to Parquet transform](../python) with a Ray runtime.
+
+
+## Configuration and command line Options
+
+Ingest PDF to Parquet configuration and command line options are the same as for the base python transform. 
+
+
+## Running
+
+### Launched Command Line Options 
+When running the transform with the Ray launcher (i.e. TransformLauncher),
+In addition to those available to the transform as defined in [here](../python/README.md),
+the set of 
+[ray launcher](../../../../data-processing-lib/doc/ray-launcher-options.md) are available.
+
+### Running the samples
+To run the samples, use the following `make` targets
+
+* `run-cli-sample` - runs src/pdf2parquet_transform_ray.py using command line args
+* `run-local-sample` - runs src/pdf2parquet_local_ray.py
+* `run-s3-sample` - runs src/pdf2parquet_s3_ray.py
+    * Requires prior invocation of `make minio-start` to load data into local minio for S3 access.
+
+These targets will activate the virtual environment and set up any configuration needed.
+Use the `-n` option of `make` to see the detail of what is done to run the sample.
+
+For example, 
+```shell
+make run-cli-sample
+...
+```
+Then 
+```shell
+ls output
+```
+To see results of the transform.
+
+
+### Transforming data using the transform image
+
+To use the transform image to transform your data, please refer to the 
+[running images quickstart](../../../../doc/quick-start/run-transform-image.md),
+substituting the name of this transform image and runtime as appropriate.
 
 
 ## Prometheus metrics
@@ -78,17 +198,8 @@
 | worker_pdf_page_avg_convert_time | Average time for converting a single PDF page on each worker     |
 | worker_pdf_convert_time          | Time spent converting a single document                          |
 
-=======
-# Pdf2Parquet Transform 
-
-
-The Pdf2Parquet transforms iterate through PDF, Docx, Pptx, Images files or zip of files and generates parquet files
-containing the converted document in Markdown or JSON format.
-
-The conversion is using the [Docling package](https://github.com/DS4SD/docling).
->>>>>>> 5a018e6e
-
-## Credits
+
+# Credits
 
 The PDF document conversion is developed by the AI for Knowledge group in IBM Research Zurich.
 The main package is [Docling](https://github.com/DS4SD/docling).
